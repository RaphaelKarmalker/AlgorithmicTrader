from pathlib import Path
from datetime import datetime, timedelta
import csv
import json
import time
import os  # NEU

from main_download import CryptoDataOrchestrator
from new_future_list_download import BinancePerpetualFuturesDiscovery  # NEU
from fear_and_greed_download import FearAndGreedDownloader  # NEU

# ========================
# Konfiguration
# ========================
BASE_DATA_DIR = Path(__file__).resolve().parents[3] / "DATA_STORAGE" / "csv_data_catalog"
FUTURES_CSV = BASE_DATA_DIR / "project_future_scraper" / "new_binance_perpetual_futures.csv"

<<<<<<< HEAD
RUN_DISCOVERY = True        
DISCOVERY_WINDOW_START = "2025-04-23"
DISCOVERY_WINDOW_END = "2025-09-29"
DISCOVERY_ONLY_USDT = True

RANGE_DAYS = 20
=======
# NEU: Konfigurierbarer Zielordner (statt fest 'csv_data')
CSV_OUTPUT_SUBDIR = "csv_data_all"  # bei Bedarf z.B. "csv_data_alt" setzen
os.environ["CSV_OUTPUT_SUBDIR"] = CSV_OUTPUT_SUBDIR  # für Downloader verfügbar

RUN_DISCOVERY = True                 # NEU: führe Discovery vor Iteration aus
DISCOVERY_WINDOW_START = "2024-01-01"
DISCOVERY_WINDOW_END = "2025-09-24"
DISCOVERY_ONLY_USDT = True

RANGE_DAYS = 28
>>>>>>> 93873e84
MAX_SYMBOLS = None
SLEEP_SECONDS = 2

RUN_LUNAR = True
RUN_VENUE = True
RUN_BINANCE = True

RUN_FNG = True  # NEU
FNG_INSTRUMENT_ID = "FNG-INDEX.BINANCE"  # NEU

LUNAR_BUCKET = "hour"
BINANCE_DATATYPE = "bar"
BINANCE_INTERVAL = "5m"
SAVE_AS_CSV = True
SAVE_IN_CATALOG = False
DOWNLOAD_IF_MISSING = True
# Entfernt: RUN_NEW_FUTURES und Fenster in Orchestrator
# ========================

# NEU: Ergebnis Cache
_fng_done = False
_fng_result = None

# NEU: Helper für formatierte Trenner
def _sep(title: str) -> str:
    line = "-" * 22
    return f"\n{line} {title.upper()} {line}"

def run_discovery_if_needed():
    if not RUN_DISCOVERY:
        return
    print("[INFO] Starte Discovery vor Iteration ...")
    d = BinancePerpetualFuturesDiscovery(
        start_date=DISCOVERY_WINDOW_START,
        end_date=DISCOVERY_WINDOW_END,
        only_usdt=DISCOVERY_ONLY_USDT,
    )
    d.run()

def run_fng_once():
    global _fng_done, _fng_result
    if _fng_done or not RUN_FNG:
        return
    print(_sep(f"FEAR & GREED WINDOW {DISCOVERY_WINDOW_START} -> {DISCOVERY_WINDOW_END}"))
    try:
        dl = FearAndGreedDownloader(
            start_date=DISCOVERY_WINDOW_START,
            end_date=DISCOVERY_WINDOW_END,
            base_data_dir=str(BASE_DATA_DIR),
            instrument_id_str=FNG_INSTRUMENT_ID,
            limit=0,
            save_as_csv=SAVE_AS_CSV,
            save_in_catalog=SAVE_IN_CATALOG,
            download_if_missing=True,
            remove_processed=True,
            csv_output_subdir=CSV_OUTPUT_SUBDIR,  # NEU
        )
        _fng_result = dl.run()
        print(f"[OK] Fear & Greed geladen: records={_fng_result.get('records')}")
    except Exception as e:
        _fng_result = {"error": str(e)}
        print(f"[ERROR] Fear & Greed Download: {e}")
    _fng_done = True

def parse_onboard(ts: str):
    for fmt in ("%Y-%m-%d %H:%M:%S", "%Y-%m-%d"):
        try:
            return datetime.strptime(ts, fmt)
        except ValueError:
            pass
    raise ValueError(f"Unbekanntes Datumsformat: {ts}")

def load_futures(csv_path: Path):
    if not csv_path.exists():
        raise FileNotFoundError(f"Futures CSV fehlt: {csv_path}")
    with open(csv_path, "r", newline="") as f:
        return list(csv.DictReader(f))

def iterate_symbols():
    run_discovery_if_needed()
    run_fng_once()  # NEU: vor Symbolen
    rows = load_futures(FUTURES_CSV)
    summaries = []
    total = len(rows) if MAX_SYMBOLS is None else min(MAX_SYMBOLS, len(rows))
    print(f"[INFO] Starte Iteration über {total} Symbole (von {len(rows)} gelistet).")
    for idx, row in enumerate(rows, 1):
        if MAX_SYMBOLS and idx > MAX_SYMBOLS:
            break
        symbol = row["symbol"]
        try:
            onboard_dt = parse_onboard(row["onboardDate"])
        except Exception as e:
            print(f"[SKIP] {symbol}: {e}")
            continue
        start_date = onboard_dt.date()
        end_date = start_date + timedelta(days=RANGE_DAYS - 1)
        print(_sep(f"SYMBOL {idx}/{total}: {symbol}  RANGE {start_date} -> {end_date}"))
        orch = CryptoDataOrchestrator(
            symbol=symbol,
            start=start_date.isoformat(),
            end=end_date.isoformat(),
            base_data_dir=str(BASE_DATA_DIR),
            run_lunar=RUN_LUNAR,
            run_venue=RUN_VENUE,
            run_binance=RUN_BINANCE,
            lunar_bucket=LUNAR_BUCKET,
            binance_datatype=BINANCE_DATATYPE,
            binance_interval=BINANCE_INTERVAL,
            save_as_csv=SAVE_AS_CSV,
            save_in_catalog=SAVE_IN_CATALOG,
            download_if_missing=DOWNLOAD_IF_MISSING,
            run_fng=False,                    # NEU: pro Symbol deaktiviert
            fng_instrument_id=FNG_INSTRUMENT_ID,
            csv_output_subdir=CSV_OUTPUT_SUBDIR,  # NEU
        )
        # NEU: Statt orch.run() modulare Ausführung mit sichtbaren Sektionen
        results = {}
        if RUN_LUNAR:
            print(_sep("LUNAR START"))
            results["lunar"] = orch.run_lunar_metrics()
            print(_sep("LUNAR DONE"))
        if RUN_VENUE:
            print(_sep("VENUE METRICS START"))
            results["venue_metrics"] = orch.run_venue_metrics()
            print(_sep("VENUE METRICS DONE"))
        if RUN_BINANCE:
            print(_sep(f"BINANCE {BINANCE_DATATYPE.upper()} START"))
            results["binance_data"] = orch.run_binance_data()
            print(_sep(f"BINANCE {BINANCE_DATATYPE.upper()} DONE"))
        summary = {
            "input": {
                "symbol_input": orch.symbol,
                "normalized_base": orch.base_symbol,
                "normalized_perp": orch.perp_symbol,
                "start": orch.start,
                "end": orch.end,
            },
            "results": results,
        }
        # NEU: Fear & Greed global anhängen
        if _fng_result and "fear_greed_global" not in summary:
            summary["fear_greed_global"] = _fng_result
        summaries.append(summary)
        out_json = BASE_DATA_DIR / "iteration_results.json"
        with open(out_json, "w", encoding="utf-8") as jf:
            json.dump(summaries, jf, indent=2)
        print(f"[OK] {symbol} abgeschlossen. Zwischenergebnis gespeichert.")
        if idx < total:
            time.sleep(SLEEP_SECONDS)
    print("\n[INFO] Iteration fertig.")
    return summaries

if __name__ == "__main__":
    iterate_symbols()<|MERGE_RESOLUTION|>--- conflicted
+++ resolved
@@ -15,14 +15,6 @@
 BASE_DATA_DIR = Path(__file__).resolve().parents[3] / "DATA_STORAGE" / "csv_data_catalog"
 FUTURES_CSV = BASE_DATA_DIR / "project_future_scraper" / "new_binance_perpetual_futures.csv"
 
-<<<<<<< HEAD
-RUN_DISCOVERY = True        
-DISCOVERY_WINDOW_START = "2025-04-23"
-DISCOVERY_WINDOW_END = "2025-09-29"
-DISCOVERY_ONLY_USDT = True
-
-RANGE_DAYS = 20
-=======
 # NEU: Konfigurierbarer Zielordner (statt fest 'csv_data')
 CSV_OUTPUT_SUBDIR = "csv_data_all"  # bei Bedarf z.B. "csv_data_alt" setzen
 os.environ["CSV_OUTPUT_SUBDIR"] = CSV_OUTPUT_SUBDIR  # für Downloader verfügbar
@@ -33,7 +25,6 @@
 DISCOVERY_ONLY_USDT = True
 
 RANGE_DAYS = 28
->>>>>>> 93873e84
 MAX_SYMBOLS = None
 SLEEP_SECONDS = 2
 
