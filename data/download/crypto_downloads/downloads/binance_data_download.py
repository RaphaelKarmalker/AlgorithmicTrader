--- conflicted
+++ resolved
@@ -21,13 +21,8 @@
 
 # Parameter hier anpassen
 symbol = "ETHUSDT-PERP"
-<<<<<<< HEAD
-start_date = "2023-01-01"
-end_date = "2025-10-01"
-=======
 start_date = "2024-01-01"
 end_date = "2025-10-07"
->>>>>>> 918b8d64
 base_data_dir = str(Path(__file__).resolve().parents[3] / "DATA_STORAGE")
 datatype = "bar"  # oder "tick"
 interval = "5m"    # nur für Bars relevant
