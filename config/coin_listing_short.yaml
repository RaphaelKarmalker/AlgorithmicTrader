--- conflicted
+++ resolved
@@ -38,11 +38,7 @@
 
 # backtest period
 start_date: "2024-08-01T00:00:00Z"
-<<<<<<< HEAD
 end_date: "2025-09-01T00:00:00Z"
-=======
-end_date: "2025-10-01T00:00:00Z"
->>>>>>> c4e93cae
 
 # account/venue params  
 starting_account_balance: "1000 USDT"
