strategy_path: "strategies.coin_listing_short_strategy:CoinListingShortStrategy"
config_path: "strategies.coin_listing_short_strategy:CoinListingShortConfig"

visualize: true
venue: "BINANCE"

instruments:
  - instrument_id: "BTCUSDT-PERP.BINANCE"
    bar_types: 
      - "BTCUSDT-PERP.BINANCE-5-MINUTE-LAST-EXTERNAL"
    trade_size_usdt: "1"  
    test: 0
  - instrument_id: "SOLUSDT-PERP.BINANCE"
    bar_types: 
      - "SOLUSDT-PERP.BINANCE-5-MINUTE-LAST-EXTERNAL"
    trade_size_usdt: "1"  
    test: 0

instruments_from_path:
  path: "../data/DATA_STORAGE/project_future_scraper/new_binance_perpetual_futures.csv"
  symbol_column: "symbol"
  instrument_suffix: "-PERP"
  bar_type_endings:
    - "-5-MINUTE-LAST-EXTERNAL"
  trade_size_usdt: "150"
  test: 2

data_sources:
  - data_cls: "nautilus_trader.model.data:Bar"
    instrument_ids: all
    bar_types: from_instruments

  - data_cls: "data.download.crypto_downloads.custom_class.metrics_data:MetricsData"
    instrument_ids: all

  - data_cls: "data.download.crypto_downloads.custom_class.lunar_data:LunarData"
    instrument_ids: all

# backtest period
start_date: "2024-08-01T00:00:00Z"
end_date: "2025-08-01T00:00:00Z"

# account/venue params
starting_account_balance: "1000 USDT"
base_currency: "USDT"
account_type: "MARGIN"
oms_type: "NETTING"

# risk params
close_positions_on_stop: true
min_account_balance: 1000
max_leverage: 1

exp_growth_atr_risk:
  enabled: false
  atr_period: 20
  atr_multiple: 2.0
  risk_percent: 0.04

log_growth_atr_risk:
  enabled: true
  atr_period: 20
  atr_multiple: [2, 4, 6, 8, 10]
  risk_percent: 0.04

# ===========================
# Strategy-specific params
# ===========================
only_execute_short: true
hold_profit_for_remaining_days: true
time_after_listing_close: 20

use_min_coin_filters:
  enabled: false
  min_price: 0.25
  min_24h_volume: 50000
  min_sum_open_interest_value: 1000000

use_aroon_simple_trend_system:
  enabled: true
  aroon_period: 300
  aroon_osc_short_threshold: [-1, -15, -30, -40]

entry_scale_binance_metrics: # rank based approach for ENTRY logic
  enabled: false
  rolling_window_bars_binance: 200
  upper_percentile_threshold_binance: 95
  lower_percentile_threshold_binance: 5

exit_scale_binance_metrics: # rank based approach for EXIT logic  
  enabled: true
<<<<<<< HEAD
  rolling_window_bars_binance: 1200
=======
  rolling_window_bars_binance: 3500
>>>>>>> 918b8d64
  upper_percentile_threshold_binance: 95
  lower_percentile_threshold_binance: 5

five_day_scaling_filters:
  enabled: false
  amount_change_scaled_values: 250
  toptrader_short_threshold: 0.8
  toptrader_allow_entry_difference: 0.5
  oi_trade_threshold: 0.8
  oi_allow_entry_difference: 0.5

exit_l3_metrics_in_profit:
  enabled: true
  exit_amount_change_scaled_values: 300
  exit_toptrader_short_threshold: -0.95
  exit_toptrader_allow_difference: 0.8
  exit_oi_threshold: -0.95
  exit_oi_allow_difference: 0.5

btc_performance_risk_scaling:
  enabled: true
  risk_scaling_method: "linear"
  rolling_zscore: 300
  stop_executing_above_zscore: 2.8
  max_zscore: 4.0
  min_zscore: -4.0
  risk_multiplier_max_z_threshold: 0.4
  risk_multiplier_min_z_threshold: 3.0

sol_performance_risk_scaling:
  enabled: true
  risk_scaling_method: "linear"
  rolling_zscore: 300
  stop_executing_above_zscore: 2.8
  max_zscore: 4.0
  min_zscore: -4.0
  risk_multiplier_max_z_threshold: 0.4
  risk_multiplier_min_z_threshold: 3.0

<|MERGE_RESOLUTION|>--- conflicted
+++ resolved
@@ -7,12 +7,12 @@
 instruments:
   - instrument_id: "BTCUSDT-PERP.BINANCE"
     bar_types: 
-      - "BTCUSDT-PERP.BINANCE-5-MINUTE-LAST-EXTERNAL"
+      - "BTCUSDT-PERP.BINANCE-15-MINUTE-LAST-EXTERNAL"
     trade_size_usdt: "1"  
     test: 0
   - instrument_id: "SOLUSDT-PERP.BINANCE"
     bar_types: 
-      - "SOLUSDT-PERP.BINANCE-5-MINUTE-LAST-EXTERNAL"
+      - "SOLUSDT-PERP.BINANCE-15-MINUTE-LAST-EXTERNAL"
     trade_size_usdt: "1"  
     test: 0
 
@@ -21,7 +21,7 @@
   symbol_column: "symbol"
   instrument_suffix: "-PERP"
   bar_type_endings:
-    - "-5-MINUTE-LAST-EXTERNAL"
+    - "-15-MINUTE-LAST-EXTERNAL"
   trade_size_usdt: "150"
   test: 2
 
@@ -37,7 +37,7 @@
     instrument_ids: all
 
 # backtest period
-start_date: "2024-08-01T00:00:00Z"
+start_date: "2024-01-01T00:00:00Z"
 end_date: "2025-08-01T00:00:00Z"
 
 # account/venue params
@@ -60,7 +60,7 @@
 log_growth_atr_risk:
   enabled: true
   atr_period: 20
-  atr_multiple: [2, 4, 6, 8, 10]
+  atr_multiple: 3.0
   risk_percent: 0.04
 
 # ===========================
@@ -68,7 +68,7 @@
 # ===========================
 only_execute_short: true
 hold_profit_for_remaining_days: true
-time_after_listing_close: 20
+time_after_listing_close: 19
 
 use_min_coin_filters:
   enabled: false
@@ -89,11 +89,7 @@
 
 exit_scale_binance_metrics: # rank based approach for EXIT logic  
   enabled: true
-<<<<<<< HEAD
   rolling_window_bars_binance: 1200
-=======
-  rolling_window_bars_binance: 3500
->>>>>>> 918b8d64
   upper_percentile_threshold_binance: 95
   lower_percentile_threshold_binance: 5
 
@@ -107,7 +103,7 @@
 
 exit_l3_metrics_in_profit:
   enabled: true
-  exit_amount_change_scaled_values: 300
+  exit_amount_change_scaled_values: 100
   exit_toptrader_short_threshold: -0.95
   exit_toptrader_allow_difference: 0.8
   exit_oi_threshold: -0.95
@@ -115,9 +111,9 @@
 
 btc_performance_risk_scaling:
   enabled: true
-  risk_scaling_method: "linear"
-  rolling_zscore: 300
-  stop_executing_above_zscore: 2.8
+  risk_scaling_method: "linear" # "linear" or "exponential"
+  rolling_zscore: 500
+  stop_executing_above_zscore: 3.0
   max_zscore: 4.0
   min_zscore: -4.0
   risk_multiplier_max_z_threshold: 0.4
@@ -126,8 +122,8 @@
 sol_performance_risk_scaling:
   enabled: true
   risk_scaling_method: "linear"
-  rolling_zscore: 300
-  stop_executing_above_zscore: 2.8
+  rolling_zscore: 500
+  stop_executing_above_zscore: 3.0
   max_zscore: 4.0
   min_zscore: -4.0
   risk_multiplier_max_z_threshold: 0.4
